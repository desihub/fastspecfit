[project]
name = "fastspecfit"
version = "3.1.1"
authors = [
    {name="John Moustakas", email="jmoustakas@siena.edu"},
]
description = "Fast spectrophotometric modeling of DESI data."
readme = {file="README.rst", content-type="text/x-rst"}
license = {text="BSD 3-Clause"}
classifiers = [
    "Programming Language :: Python :: 3",
    "Development Status :: 5 - Production/Stable",
    "Environment :: Console",
    "Intended Audience :: Science/Research",
    "License :: OSI Approved :: BSD License",
    "Operating System :: OS Independent",
    "Topic :: Scientific/Engineering :: Astronomy",
    "Topic :: System :: Software Distribution",
]
dependencies = [
    "numpy",
    "astropy",
    "scipy",
    "healpy",
    "numba",
    "seaborn",
    "matplotlib",
    "fitsio",
<<<<<<< HEAD
    "speclite>=0.20",
=======
    "speclite",
>>>>>>> 48e25f55
]

[project.optional-dependencies]
test = [
    "pytest"
]
coverage = [
    "pytest-cov",
    "coveralls",
    "coverage",
]
doc = [
    "Sphinx",
    "sphinx-toolbox",
    "sphinx-rtd-theme",
    "sphinxcontrib-napolean",
]

[build-system]
requires = ["setuptools",
            "wheel"
            ]
build-backend = 'setuptools.build_meta'

[tool.setuptools]
package-dir = {"" = "py"}
include-package-data = true

[tool.setuptools.package-data]
fastspecfit = [
    "data/*",
    "test/data/*",
]

[tool.setuptools.packages.find]
where = ["py"]
exclude = [".github/*"]

[tool.pytest.ini_options]
# capture the nanomaggies units warning from astropy
filterwarnings = [
    "ignore::astropy.units.UnitsWarning"
]

[tool.flake8]
ignore = [
    "E121", "E123", "E126", "E133", "E226", "E241", "E242",
    "E501", "E704", "E731", "E741", "W503", "W504"
]<|MERGE_RESOLUTION|>--- conflicted
+++ resolved
@@ -26,12 +26,9 @@
     "seaborn",
     "matplotlib",
     "fitsio",
-<<<<<<< HEAD
-    "speclite>=0.20",
-=======
     "speclite",
->>>>>>> 48e25f55
 ]
+requires-python = "<3.13"
 
 [project.optional-dependencies]
 test = [
